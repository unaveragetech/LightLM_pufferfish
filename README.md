--- conflicted
+++ resolved
@@ -1,580 +1,51 @@
-# Pufferfish (formerly LightLM) - Efficient Language Model Training on Consumer Hardware
-<<<<<<< HEAD
+# pufferfish - <150M\x+ Parameter Language Model
 
-[![Pufferfish Logo](https://img.shields.io/badge/Pufferfish-Efficient%20LLM%20Training-blue)](https://github.com/yourusername/pufferfish)
-[![License](https://img.shields.io/badge/license-SDUC-red)](LICENSE.txt)
-[![Python](https://img.shields.io/badge/python-3.8%2B-blue)](https://www.python.org)
-[![PyTorch](https://img.shields.io/badge/pytorch-2.0%2B-orange)](https://pytorch.org)
-[![Documentation](https://img.shields.io/badge/docs-white%20paper-green)](Compute_on_a_Budget_White_Paper_revised.md)
+**pufferfish** is a language model with up to 150M parameters. that scales upwards
+This repository explores the limits of small language models, pushing how smart they can be. and tests novel inovations pufferfish integrates the latest architectural innovations and dataset improvements to enhance the coherence of its output. 
 
-**Pufferfish** (evolved from LightLM) is a framework designed to make language model training accessible on consumer-grade hardware. By intelligently scaling model architecture and dataset size based on available computational resources, Pufferfish enables meaningful language model training on consumer GPUs with as little as 4GB of VRAM, completing in timeframes from minutes to hours rather than days or weeks.
+## Current LightLM
+### Model Architecture
+- **~30 transformer layers**
+- **Grouped Querry Attention**
+- **FeedForward Layers With SwiGLU**
+- **Rotary Position Embedding (RoPE)**
+- **KV-cache**
+- **RMSNormalization**
+- **Optional Mixture of Experts (MoE)**
+- **Loss-free Load balancing and DeepSeekMoE**
+- ** adaptive resonance in attention 
 
-[📄 Read the White Paper](Compute_on_a_Budget_White_Paper_revised.md) | [📚 Technical Implementation Guide](Technical_Implementation_Guide.md)
+### Dataset
+The model was trained on the [Cosmopedia v2](https://huggingface.co/datasets/HuggingFaceTB/cosmopedia) dataset (~28 billion tokens). 
 
-## Performance Overview
-
-| GPU Model      | VRAM | Max Layers | Training Time (1B tokens) | Perplexity |
-|---------------|------|------------|-------------------------|------------|
-| GTX 1060      | 6GB  | 24        | 6.2 hours               | 18.4      |
-| RTX 3060      | 12GB | 30        | 4.8 hours               | 15.2      |
-| RTX 4090      | 24GB | 30        | 3.1 hours               | 12.1      |
-
-## Memory Optimization Impact
-
-| Technique                 | Memory Reduction | Max Layers (6GB GPU) |
-|--------------------------|------------------|---------------------|
-| Baseline                 | -                | 8                   |
-| Gradient Checkpointing   | 30-40%          | 12                  |
-| Mixed Precision          | 40-50%          | 16                  |
-| Grouped-Query Attention  | 10-20%          | 18                  |
-| All Optimizations       | 60-70%          | 24                  |
-
-## Key Features
-
-### 1. Adaptive Training System
-- **Hardware-Aware Scaling**: Automatically configures model size based on available VRAM
-- **Time-Based Optimization**: Adjusts architecture and dataset for target training duration
-- **Dynamic Resource Management**: Real-time memory optimization and monitoring
-
-### 2. Advanced Architecture
-```mermaid
-graph TD
-    subgraph "Core Components"
-        TR[Transformer Base]
-        ATT[Attention System]
-        FFN[Feed Forward Network]
-        EMB[Embeddings]
-    end
-    
-    subgraph "Optimizations"
-        GQA[Grouped Query Attention]
-        MoE[Mixture of Experts]
-        MP[Mixed Precision]
-        GC[Gradient Checkpointing]
-    end
-    
-    TR --> ATT & FFN & EMB
-    ATT --> GQA
-    FFN --> MoE
-    TR --> MP & GC
-```
-
-### 3. Memory Management
-```mermaid
-graph LR
-    subgraph "Memory Optimization Pipeline"
-        GC[Gradient Checkpointing]
-        MP[Mixed Precision]
-        CC[Cache Clearing]
-        MT[Memory Tracking]
-    end
-    
-    GC --> MP --> CC --> MT
-    MT -.-> GC
-```
-
-### 4. Training Time Optimization
-
-| Training Mode | Duration    | Model Architecture          | Dataset Size | Memory Usage |
-|--------------|-------------|----------------------------|--------------|--------------|
-| Ultra-Fast   | < 0.01h    | 1 layer, 64 dims          | 20 samples   | 0.5GB       |
-| Quick Dev    | 0.01-0.5h  | 4-12 layers, 256-512 dims | 5-10%        | 1-3GB       |
-| Standard     | 0.5-3h     | 12-30 layers, 512-768 dims| 20-30%       | 3-8GB       |
-| Extended     | 3h+        | 30 layers, 768 dims       | 50-90%       | 8GB+        |
-
-## Installation
-
-```bash
-git clone https://github.com/yourusername/pufferfish.git
-cd pufferfish
-python -m venv venv
-source venv/bin/activate  # Windows: venv\Scripts\activate
-pip install -r requirements.txt
-```
-
-## Quick Start Guide
-
-### 1. Basic Training
-```bash
-python train.py --quick-start
-=======
-[white paper](Compute_on_a_Budget_White_Paper_revised.md)
-
-![Pufferfish Logo](https://img.shields.io/badge/Pufferfish-Efficient%20LLM%20Training-blue)
-![License](https://img.shields.io/badge/license-SDUC-red)
-![Python](https://img.shields.io/badge/python-3.8%2B-blue)
-![PyTorch](https://img.shields.io/badge/pytorch-2.0%2B-orange)
-![Mermaid](https://img.shields.io/badge/Mermaid-2.0%2B-yellow)
-
-**Pufferfish** (evolved from LightLM) is a lightweight language model framework designed for training and fine-tuning transformer models on consumer-grade hardware. It focuses on efficiency, adaptability, and ease of use, making language model experimentation accessible to researchers and developers with limited computational resources.
-
-## Project Evolution
-
-Pufferfish began as LightLM, a basic implementation focused on lightweight language model training. The project has since evolved significantly, adding numerous features to enhance efficiency, usability, and performance while maintaining the core goal of making LLM training accessible on consumer hardware.
-
-## Key Features
-
-- **Adaptive Model Sizing**: Automatically scales model architecture based on available hardware and target training time
-- **Time-Optimized Training**: Set your desired training time, and Pufferfish configures the optimal dataset size and model architecture
-- **Resource-Efficient**: Designed to work on consumer GPUs with as little as 4GB VRAM
-- **Rich Configuration Interface**: Interactive table-based editor for viewing and modifying all model and training parameters
-- **Modern Architecture**: Implements state-of-the-art transformer techniques including:
-  - Grouped Query Attention
-  - SwiGLU Activation
-  - Rotary Position Embeddings (RoPE)
-  - RMSNorm
-  - Optional Mixture of Experts (MoE)
-  - Loss-free Load Balancing
-- **Automatic Checkpoint Adaptation**: Generate script automatically detects model architecture from saved weights
-
-## System Architecture
-
-```mermaid
-graph TD
-    %% Main components of the Pufferfish system
-    subgraph "User Interface"
-        UI[Training Setup Menu]
-        GenUI[Text Generation Interface]
-        ConfigUI[Configuration Table Editor]
-    end
-
-    subgraph "Configuration"
-        TC[TrainerConfig]
-        MC[ModelConfig]
-        OPT[Optimizer]
-    end
-
-    subgraph "Data Pipeline"
-        DS[Dataset Loading]
-        TDL[ThreadedDataLoader]
-        TOK[Tokenizer]
-        Q[Data Queue]
-    end
-
-    subgraph "Model Architecture"
-        TR[Transformer]
-        ATT[Attention Layers]
-        FFN[Feed Forward Networks]
-        EMB[Token Embeddings]
-        MoE[Mixture of Experts]
-    end
-
-    subgraph "Training Process"
-        TRAIN[Trainer]
-        OPT_TIME[Training Time Optimizer]
-        SUBSET[Subset Mode]
-        CKPT[Checkpointing]
-        MEM[Memory Optimization]
-    end
-
-    subgraph "Generation Process"
-        GEN[Text Generation]
-        LOAD[Auto-Detecting Model Loader]
-    end
-
-    %% Connections between components
-    UI --> TC
-    UI --> OPT_TIME
-    ConfigUI --> TC
-    ConfigUI --> MC
-    OPT_TIME --> TC
-    OPT_TIME --> SUBSET
-    OPT_TIME --> MC
-    
-    TC --> TRAIN
-    MC --> TR
-    
-    DS --> TDL
-    TDL --> TOK
-    TDL --> Q
-    SUBSET --> TDL
-    
-    Q --> TRAIN
-    TRAIN --> TR
-    TRAIN --> CKPT
-    TRAIN --> MEM
-    
-    TR --> ATT
-    TR --> FFN
-    TR --> EMB
-    TR --> MoE
-    
-    CKPT --> LOAD
-    LOAD --> GEN
-    GenUI --> GEN
-    TOK --> GEN
-
-    %% Styling for different component types
-    classDef process fill:#f9f,stroke:#333,stroke-width:2px
-    classDef config fill:#bbf,stroke:#333,stroke-width:2px
-    classDef data fill:#bfb,stroke:#333,stroke-width:2px
-    classDef model fill:#fbb,stroke:#333,stroke-width:2px
-    classDef ui fill:#ffd,stroke:#333,stroke-width:2px
-    
-    class TRAIN,OPT_TIME,SUBSET,CKPT,GEN,LOAD,MEM process
-    class TC,MC,OPT config
-    class DS,TDL,TOK,Q data
-    class TR,ATT,FFN,EMB,MoE model
-    class UI,GenUI,ConfigUI ui
-```
-
-## Simplified Workflow
-
-```mermaid
-graph TD
-    UI[User Interface] --> CONFIG[Configuration]
-    CONFIG --> MODEL[Model Architecture]
-    CONFIG --> DATA[Data Pipeline]
-    DATA --> TRAIN[Training Process]
-    MODEL --> TRAIN
-    TRAIN --> CKPT[Checkpoints]
-    CKPT --> GEN[Text Generation]
-    
-    subgraph "Configuration Details"
-        CONFIG --> TC[TrainerConfig]
-        CONFIG --> MC[ModelConfig]
-        CONFIG --> OPT[Optimizer]
-        CONFIG --> TIME[Time Optimizer]
-    end
-    
-    subgraph "Data Pipeline Details"
-        DATA --> DS[Dataset Loading]
-        DATA --> TDL[ThreadedDataLoader]
-        DATA --> SUBSET[Subset Mode]
-    end
-    
-    subgraph "Training Details"
-        TRAIN --> EPOCH[Epoch Loop]
-        TRAIN --> BATCH[Batch Processing]
-        TRAIN --> LOSS[Loss Calculation]
-        TRAIN --> MEM[Memory Optimizations]
-    end
-    
-    subgraph "Memory Optimizations"
-        MEM --> GC[Gradient Checkpointing]
-        MEM --> MP[Mixed Precision]
-        MEM --> CC[Cache Clearing]
-        MEM --> MT[Memory Tracking]
-    end
-```
-
-## Quick Start
-
-### Installation
-
-```bash
-git clone https://github.com/yourusername/pufferfish.git
-cd pufferfish
-python -m venv venv
-source venv/bin/activate  # On Windows: venv\Scripts\activate
-pip install -r requirements.txt
-```
-
-### Training
-
-```bash
-python train.py
-```
-
-Follow the interactive menu to configure and start training:
-
-1. Select "Manage dataset/configuration"
-2. Choose "Optimize for training time"
-3. Enter your desired training duration (e.g., 0.1 for quick testing, 5.0 for more thorough training)
-4. Apply the optimizations
-5. Save the configuration
-6. Start training
-
-### Text Generation
-
-```bash
-python generate.py
-```
-
-Enter your prompt and see the model's output. The generate script will automatically detect the model architecture from the saved weights.
-
-## Training Time Optimization
-
-Pufferfish's unique feature is its ability to optimize the training process based on your desired training time:
-
-| Training Time | Model Size | Dataset Size | Use Case |
-|---------------|------------|--------------|----------|
-| < 0.01 hours  | Tiny (1 layer, 64 dims) | 20 samples | Ultra-fast testing |
-| 0.01-0.1 hours | Small (4 layers, 256 dims) | 5% of dataset | Quick iteration |
-| 0.1-0.5 hours | Medium (12 layers, 512 dims) | 10% of dataset | Development |
-| 0.5-1 hours   | Standard (20 layers, 768 dims) | 20% of dataset | Serious training |
-| 1-3 hours     | Standard (30 layers, 768 dims) | 30% of dataset | Extended training |
-| 3-6 hours     | Full (30 layers, 768 dims) | 50% of dataset | Production quality |
-| 6-12 hours    | Full (30 layers, 768 dims) | 70% of dataset | High quality |
-| 12+ hours     | Full (30 layers, 768 dims) | 90% of dataset | Maximum quality |
-
-## Configuration Table Editor
-
-Pufferfish includes a comprehensive configuration table editor that provides a rich interface for viewing and modifying all settings:
-
-```
-╭────────────────────────────────────────────────────────────────────────────────────────────────────────────────────────────────────────────────────────────╮
-│ Configuration Editor                                                                                                                                       │
-╰────────────────────────────────────────────────── Use arrow keys to navigate, Enter to edit, ESC to exit ──────────────────────────────────────────────────╯
-                                                                     Model Configuration                                                                      
-╭─────────────────────────────────────────────┬──────────────────────┬───────────────────────────────────────────────────────────────────────────────────────╮
-│ Parameter                                   │ Value                │ Description                                                                           │
-├─────────────────────────────────────────────┼──────────────────────┼───────────────────────────────────────────────────────────────────────────────────────┤
-│ vocab_size                                  │ 49152                │ Vocabulary size for tokenizer                                                         │
-│ num_dims                                    │ 768                  │ Model dimension size (d_model)                                                        │
-│ num_heads                                   │ 16                   │ Number of attention heads                                                             │
-│ num_kv_heads                                │ 4                    │ Number of key/value heads                                                             │
-│ num_layers                                  │ 30                   │ Number of transformer layers                                                          │
-│ ffn_hidden_dims                             │ 1024                 │ Hidden dimension for FFN                                                              │
-│ context_len                                 │ 2048                 │ Maximum context length                                                                │
-│ use_cache                                   │ False                │ Enable KV-caching                                                                     │
-│ use_flash                                   │ False                │ Use Flash Attention                                                                   │
-│ use_moe                                     │ False                │ Enable mixture-of-experts                                                             │
-```
-
-## Efficiency Innovations
-
-Pufferfish implements several key efficiency innovations:
-
-1. **Adaptive Dataset Subsetting**: Automatically scales dataset size based on target training time
-2. **Dynamic Model Sizing**: Adjusts model architecture based on available hardware and training time
-3. **Memory Optimization Suite**:
-   - Gradient checkpointing for reduced memory usage
-   - Mixed precision training (float16/bfloat16)
-   - Automatic cache clearing
-   - Memory usage tracking and visualization
-4. **Threaded Data Loading**: Background data preparation to minimize training bottlenecks
-5. **Automatic Checkpoint Adaptation**: Generate script detects model architecture from saved weights
-6. **Hardware-Aware Configuration**: Optimizes settings based on detected GPU capabilities
-
-## Model Configuration
-
-Pufferfish supports a wide range of configuration options:
-
-- **Model Architecture**:
-  - `num_layers`: Number of transformer layers (1-30)
-  - `num_dims`: Model dimension size (64-768)
-  - `num_heads`: Number of attention heads (4-16)
-  - `num_kv_heads`: Number of key/value heads (1-16)
-  - `ffn_hidden_dims`: Hidden dimension for feed-forward networks
-  - `context_len`: Maximum context length for training and inference
-  - `use_moe`: Enable Mixture of Experts for more efficient parameter usage
-
-- **Training Parameters**:
-  - `batch_size`: Batch size for training
-  - `accumulation_steps`: Gradient accumulation steps
-  - `learning_rate`: Learning rate
-  - `weight_decay`: Weight decay for regularization
-  - `warmup_ratio`: Ratio of warmup steps
-  - `use_lora`: Enable LoRA fine-tuning
-  - `gradient_checkpointing`: Enable gradient checkpointing for memory efficiency
-  - `enable_memory_tracking`: Monitor memory usage during training
-  - `empty_cache_freq`: Frequency of cache clearing operations
-
-## Performance
-
-The base Pufferfish model was trained on the [Cosmopedia v2](https://huggingface.co/datasets/HuggingFaceTB/cosmopedia) dataset (~28 billion tokens).
-
+### Performance
 ```
 ARC-C Accuracy: 27.2% 
 WinoGrande Accuracy: 52.8%
 ```
 
-Example output when prompted with: "Hello, I am a language model,":
 
->>>>>>> b93c2ac2
+Here is example of the output when prompted with: "Hello, I am a language model,":
+```
+Hello, I am a language model, and I can help you learn more about the language you are interested in. Let's start with the basics.
+
+Hello, I am a language model, and I can help you learn some new words and phrases. Maybe you could try saying "hello" in English first, then move on to Spanish,
 ```
 
-### 2. Advanced Configuration
-```bash
-python config_editor.py
-```
+You can download weights [here](https://huggingface.co/Virg1n/LightLM).
 
-<<<<<<< HEAD
-### 3. Text Generation
-```bash
-python generate.py --model checkpoints/latest
-```
+### Acknowledgments
 
-## Core Architecture
+This project was made possible with the inspiration and knowledge provided by the following sources:
 
-### 1. Memory-Efficient Attention
-```python
-class GroupedQueryAttention(nn.Module):
-    def __init__(self, config):
-        self.num_heads = config.num_heads
-        self.num_kv_heads = config.num_kv_heads
-        self.head_dim = config.num_dims // config.num_heads
-        
-        # Optimized projections
-        self.q_proj = nn.Linear(config.num_dims, config.num_dims)
-        self.k_proj = nn.Linear(config.num_dims, 
-                               self.head_dim * self.num_kv_heads)
-        self.v_proj = nn.Linear(config.num_dims, 
-                               self.head_dim * self.num_kv_heads)
-```
-=======
-## Pre-trained Models
+- **[NanoGPT by Andrej Karpathy](https://github.com/karpathy/nanoGPT)**  
 
-You can download pre-trained weights [here](https://huggingface.co/Virg1n/LightLM).
+- **[MobileLLM](https://arxiv.org/pdf/2402.14905)**
 
-## Advanced Usage
+- **[DeepSeek-V3 Technical Report](https://arxiv.org/pdf/2412.19437)**  
 
-### Custom Dataset
+- **[Llama](https://github.com/meta-llama/llama)**  
 
-To use your own dataset:
+- **[Cosmopedia Dataset](https://huggingface.co/datasets/HuggingFaceTB/cosmopedia)**  
 
-1. Format your data as a text file with one document per line
-2. Select "Change dataset" in the configuration menu
-3. Enter the path to your dataset file
-
-### Mixture of Experts Configuration
-
-Pufferfish supports Mixture of Experts (MoE) for more efficient parameter usage:
-
-1. Enable MoE in the configuration editor
-2. Configure the number of experts (typically 4-8)
-3. Set the number of active experts per token (typically 1-2)
-4. Optionally enable loss-free balancing for improved expert utilization
-
-## Acknowledgments
->>>>>>> b93c2ac2
-
-### 2. Mixture of Experts
-```python
-class MoELayer(nn.Module):
-    def __init__(self, config):
-        self.num_experts = config.moe_num_experts
-        self.top_k = config.moe_active_experts
-        self.experts = nn.ModuleList([FFN(config) 
-                     for _ in range(self.num_experts)])
-```
-
-<<<<<<< HEAD
-## Performance Metrics
-
-### Memory Usage vs Model Size
-```mermaid
-graph TD
-    subgraph "Memory Usage by Configuration"
-        B["Baseline (32-bit)"]
-        MP["Mixed Precision (16-bit)"]
-        GC["Gradient Checkpointing"]
-        ALL["All Optimizations"]
-    end
-    
-    B --> |"12 layers"| B1["5.2GB"]
-    B --> |"24 layers"| B2["9.8GB"]
-    MP --> |"12 layers"| MP1["2.8GB"]
-    MP --> |"24 layers"| MP2["5.1GB"]
-    GC --> |"12 layers"| GC1["3.1GB"]
-    GC --> |"24 layers"| GC2["5.3GB"]
-    ALL --> |"12 layers"| ALL1["2.1GB"]
-    ALL --> |"24 layers"| ALL2["3.9GB"]
-```
-
-### Training Speed Improvements
-| Component            | Speed Increase |
-|---------------------|----------------|
-| Flash Attention     | 70-90%        |
-| Threaded Loading    | 20-110%       |
-| Mixed Precision     | 30-45%        |
-| Overall (Combined)  | 150-200%      |
-
-## Advanced Usage
-
-### 1. Custom Dataset Training
-```python
-from pufferfish import Trainer, ModelConfig
-
-config = ModelConfig(
-    num_layers=12,
-    num_dims=512,
-    num_heads=8,
-    vocab_size=32000
-)
-
-trainer = Trainer(
-    config=config,
-    dataset_path="path/to/dataset",
-    target_hours=1.0
-)
-```
-
-### 2. MoE Configuration
-```python
-config.update({
-    'use_moe': True,
-    'moe_num_experts': 4,
-    'moe_active_experts': 2,
-    'use_lossfreebalance': True
-})
-```
-
-## Hardware Requirements
-
-Minimum:
-- 4GB VRAM GPU
-- 16GB RAM
-- Python 3.8+
-- CUDA 11.7+ (for GPU support)
-
-Recommended:
-- 8GB+ VRAM GPU
-- 32GB RAM
-- NVMe SSD for dataset storage
-- CUDA 12.0+
-
-## Technical Resources
-
-- [📄 White Paper](Compute_on_a_Budget_White_Paper_revised.md)
-- [📚 Technical Implementation Guide](Technical_Implementation_Guide.md)
-- [🔧 Configuration Reference](config_reference.md)
-- [📊 Performance Benchmarks](benchmarks.md)
-
-## Acknowledgments
-
-Built on the shoulders of giants:
-- [NanoGPT](https://github.com/karpathy/nanoGPT)
-- [Llama](https://github.com/meta-llama/llama)
-- [MobileLLM](https://arxiv.org/pdf/2402.14905)
-- [DeepSeek-V3](https://arxiv.org/pdf/2412.19437)
-
-## Citation
-
-```bibtex
-@software{pufferfish2023,
-    author = {Pufferfish Contributors},
-    title = {Pufferfish: Efficient Language Model Training on Consumer Hardware},
-    year = {2023},
-    publisher = {GitHub},
-    url = {https://github.com/yourusername/pufferfish}
-=======
-- **[NanoGPT by Andrej Karpathy](https://github.com/karpathy/nanoGPT)**  
-- **[MobileLLM](https://arxiv.org/pdf/2402.14905)**
-- **[DeepSeek-V3 Technical Report](https://arxiv.org/pdf/2412.19437)**  
-- **[Llama](https://github.com/meta-llama/llama)**  
-- **[Cosmopedia Dataset](https://huggingface.co/datasets/HuggingFaceTB/cosmopedia)**  
-- **[fineweb-edu Dataset](https://huggingface.co/datasets/HuggingFaceFW/fineweb-edu)**  
-
-## Citation
-
-If you use Pufferfish in your research, please cite:
-
-```bibtex
-@software{pufferfish2023,
-  author = {Pufferfish Contributors},
-  title = {Pufferfish: Efficient Language Model Training on Consumer Hardware},
-  year = {2023},
-  url = {https://github.com/yourusername/pufferfish}
->>>>>>> b93c2ac2
-}
-```
-
-## License
-
-<<<<<<< HEAD
-This project is licensed under the MIT License - see the [LICENSE](LICENSE.txt) file for details.
-=======
-This project is licensed under the MIT License - see the LICENSE file for details.
->>>>>>> b93c2ac2
+- **[fineweb-edu Dataset](https://huggingface.co/datasets/HuggingFaceFW/fineweb-edu)**  